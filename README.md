## What is this?
This plugin rolls up your current project's jar and all of its dependencies
into the the layout expected by One-JAR, producing a single runnable
fat-jar, similar to the following:

```
my-awesome-thing-1.2.3-standalone.jar
|
+---- com
|   +---- simontuffs
|       +---- onejar
|           +---- Boot.class
|           +---- (etc., etc.)
|           +---- OneJarURLConnection.class
+---- doc
|   +---- one-jar-license.txt
+---- lib
|   +---- other-cool-lib-1.7.jar
|   +---- some-cool-lib-2.5.jar
+---- main
|   +-- main.jar
+---- META-INF
|   +---- MANIFEST.MF
+---- OneJar.class
+---- .version
```

You can read more about the layout of a One-JAR archive from the official site
[here](http://one-jar.sourceforge.net/).

##Quick Start
First, you'll want to add the plugin to your build, as in:
```groovy
<<<<<<< HEAD
apply plugin: 'gradle-one-jar'

buildscript {
    repositories {
        mavenCentral()
    }
    dependencies {
        classpath 'com.github.rholder:gradle-one-jar:1.0.3'
    }
=======

apply plugin: 'gradle-one-jar'

buildscript {
    repositories {
        mavenCentral()
    }
    dependencies {
        classpath 'com.github.rholder:gradle-one-jar:1.0.3'
    }
>>>>>>> 2f43a7c0
}
```

Then, at a minimum, the configuration expects to find a custom 'mainClass' when
adding your own task, as in:

```groovy
task awesomeFunJar(type: OneJar) {
    mainClass = 'com.github.rholder.awesome.MyAwesomeMain'
}
```

Then you can run the task with:

```bash
gradle awesomeFunJar
```

The end result will be a new build artifact with the `standalone` classifier
that should be suitable for publishing to a repository, etc. via:

```groovy
artifacts {
    archives awesomeFunJar
}
```

##Advanced Features
The current incarnation of the `gradle-one-jar` plugin exists as a highly
configurable Gradle task implementation built as an extension of the built-in
`Jar` task. The following is a non-exhaustive list of some of the more advanced
features that the plugin can perform to meet the varying needs of deploying
standardized artifacts.

###Selectable One-JAR version
By default, the `one-jar-boot` version used is the stable
`one-jar-boot-0.97.jar` which is available from the One-JAR homepage (last
updated 2012-08-15). However, if you'd prefer to use the latest development
version `one-jar-boot-0.98.jar` (last updated 2010-08-25) then you can do so
with the following:

```groovy
task awesomeFunJar(type: OneJar) {
    mainClass = 'com.github.rholder.awesome.MyAwesomeMain'
    useStable = false
}
```

###Bring your own One-JAR version
You can also use your own customized version of a `one-jar-boot` jar by using
the oneJarConfiguration setting, as in the following that assumes your root
project directory contains the jar at
`custom-boot/one-jar-boot-0.97.2-custom.jar`:
<<<<<<< HEAD
=======

>>>>>>> 2f43a7c0
```groovy
configurations {
    oneJarLib
}

dependencies {
    oneJarLib files('custom-boot/one-jar-boot-0.97.2-custom.jar')
}

task awesomeFunJar(type: OneJar) {
    mainClass = 'com.github.rholder.awesome.MyAwesomeMain'
    useStable = false
    oneJarConfiguration = configurations.oneJarLib
}
```

###Use custom configuration for dependencies
By default, the plugin uses the current project's `runtime` configuration to
resolve which dependencies are to be included in the final One-JAR archive. If
you would rather use your own custom configuration, you can set it as follows in
the task:

```groovy
// add your own configuration
configurations {
    fatJarBuild
}

// declare dependencies for this configuration
dependencies {
    // only for compile
    compile 'org.slf4j:slf4j-api:1.7.2'

    // dependencies in fat jar
    fatJarBuild 'org.slf4j:slf4j-api:1.7.2'
    fatJarBuild 'org.slf4j:slf4j-simple:1.7.2'
}

// override target configuration
task awesomeFunJar(type: OneJar) {
    mainClass = 'com.github.rholder.awesome.MyAwesomeMain'
    targetConfiguration = configurations.fatJarBuild
}
```

###Custom MANIFEST.MF entries
By default, the MANIFEST.MF added to the final One-JAR archive contains only the
bare minimum number of attributes expected for `one-jar-boot` to behave
correctly.  You can add your own custom attributes to the `manifest` property of
a `OneJar` task just like a `Jar` task, such as in:

```groovy
task awesomeFunJar(type: OneJar) {
    mainClass = 'com.github.rholder.awesome.MyAwesomeMain'
    manifest {
        attributes 'Timestamp': String.valueOf(System.currentTimeMillis())
        attributes 'ContainsXML': 'No'
    }
}
```

###Merge base `Jar` task MANIFEST.MF entries
If you just want all of the MANIFEST.MF entries that are present in your
project's `Jar` task to be merged with the default entries needed for
`one-jar-boot` in the final archive, then you can do so with:

```groovy
task awesomeFunJar(type: OneJar) {
    mainClass = 'com.github.rholder.awesome.MyAwesomeMain'
    mergeManifestFromJar = true
}
```

###Add your own custom root MANIFEST.MF
If you just want total control over the MANIFEST.MF being used in the final
One-JAR archive, you can override the MANIFEST.MF entry and instead provide your
own custom manifest file with the following:

```groovy
task awesomeFunJar(type: OneJar) {
    mainClass = 'com.github.rholder.awesome.MyAwesomeMain'
    manifestFile = file('custom/MY-CUSTOM-MANIFEST.MF')
}
```

You should note however, that if you decide to do this, you'll need to provide
the entries that are expected by `one-jar-boot` yourself:

```
Main-Class: com.simontuffs.onejar.Boot
One-Jar-Main-Class: com.github.rholder.awesome.MyAwesomeMain
One-Jar-Show-Expand: false
One-Jar-Confirm-Expand: false
Created-By: rholder
```

###Add native libraries
Files added to the `/binlib` directory within an archive get expanded to a
temporary directory on startup, and the One-JAR JarClassLoader loads them
automatically. To get your own native library files included in your archive,
try something like this:

```groovy
task awesomeFunJar(type: OneJar) {
    mainClass = 'com.github.rholder.awesome.MyAwesomeMain'
    binLib = files('libFoo.so')
}
```

###Add any files to the root archive
If you just want to be able to drop arbitrary files into the root of the
generated archive, then you can specify a directory (which will also include its
children) to be copied over the top of the the existing files with:

```groovy
task awesomeFunJar(type: OneJar) {
    mainClass = 'com.github.rholder.awesome.MyAwesomeMain'
    additionalDir = file('someDirFilledWithGoodies')
}
```

###Framework ClassLoader customizations
[Spring](http://www.springsource.org/), [Guice](https://code.google.com/p/google-guice/),
and even [JavaFX](http://docs.oracle.com/javafx/)'s [FXML](http://docs.oracle.com/javafx/2/api/javafx/fxml/doc-files/introduction_to_fxml.html)
make certain assumptions about class loading that may not hold when bundling
projects in a One-JAR archive. The workaround for these cases is documented
[here](http://one-jar.sourceforge.net/index.php?page=frameworks). In order to
enable this functionality in the plugin, you can simply add one of the included
factories to the manifest, as in:

```groovy
task awesomeFunJar(type: OneJar) {
    mainClass = 'com.github.rholder.awesome.MyAwesomeMain'
    manifest {
        attributes 'One-Jar-URL-Factory': 'com.simontuffs.onejar.JarClassLoader$OneJarURLFactory'
    }
}
```

###Override the base Jar task
By default, the current project's `Jar` task (which is made available when
applying the `java` plugin and exposed as `jar`) is where a `OneJar` task pulls
its raw compiled class and resource information to create the `main/main.jar`
entry in the final One-JAR archive. However, it is possible to override this
default with:

```groovy
task awesomeFunJar(type: OneJar) {
    mainClass = 'com.github.rholder.awesome.MyAwesomeMain'
    baseJar = someOtherJarTask
}
```

I'd consider this experimental functionality. If you find yourself needing to do
this for some reason, you might also consider just setting up a multi-module
Gradle project with a nearly empty One-JAR creator project (which would in turn
create a nearly empty `main/main.jar`). This way you could create One-JAR
archives with custom configurations, mainClass, etc., by simply creating
separate `OneJar` tasks that were dependent on your other modules without
having to worry about customizations for specific independent `Jar`
configurations since they could be made to explicitly include whichever build
was necessary.

##Building from source
The `gradle-one-jar` build plugin uses a [Gradle](http://gradle.org)-based build system. In the instructions
below, [`./gradlew`](http://vimeo.com/34436402) is invoked from the root of the source tree and serves as
a cross-platform, self-contained bootstrap mechanism for the build. The only
prerequisites are [Git](https://help.github.com/articles/set-up-git) and JDK 1.6+.

### check out sources
`git clone git://github.com/rholder/gradle-one-jar.git`

### compile and test, build all jars
`./gradlew build`

### install all jars into your local Maven cache
`./gradlew install`

##License
The `gradle-one-jar` build plugin is released under version 2.0 of the
[Apache License](http://www.apache.org/licenses/LICENSE-2.0). Distributions
built with this plugin are subject to the terms set forth
[here](http://one-jar.sourceforge.net/index.php?page=documents&file=license).
The One-JAR license is a BSD-style license. Compliance with this license is
assured by including the one-jar-license.txt file in the One-JAR archive, which
this plugin does automatically.

##Contributors
* Jochen Schalanda (joschi)
* Christian S. (squiddle)<|MERGE_RESOLUTION|>--- conflicted
+++ resolved
@@ -31,7 +31,7 @@
 ##Quick Start
 First, you'll want to add the plugin to your build, as in:
 ```groovy
-<<<<<<< HEAD
+
 apply plugin: 'gradle-one-jar'
 
 buildscript {
@@ -41,18 +41,6 @@
     dependencies {
         classpath 'com.github.rholder:gradle-one-jar:1.0.3'
     }
-=======
-
-apply plugin: 'gradle-one-jar'
-
-buildscript {
-    repositories {
-        mavenCentral()
-    }
-    dependencies {
-        classpath 'com.github.rholder:gradle-one-jar:1.0.3'
-    }
->>>>>>> 2f43a7c0
 }
 ```
 
@@ -106,10 +94,7 @@
 the oneJarConfiguration setting, as in the following that assumes your root
 project directory contains the jar at
 `custom-boot/one-jar-boot-0.97.2-custom.jar`:
-<<<<<<< HEAD
-=======
-
->>>>>>> 2f43a7c0
+
 ```groovy
 configurations {
     oneJarLib
